--- conflicted
+++ resolved
@@ -240,11 +240,7 @@
         self.send_request(input_payload)
 
 class tornado(device):
-<<<<<<< HEAD
-    """Controls a Tornado 16X SQ air conditioner."""
-=======
     """Controls Tornado TOP SQ X series air conditioners."""
->>>>>>> e16fe18d
     def __init__(self, *args, **kwargs):
         device.__init__(self, *args, **kwargs)
         self.type = "Tornado air conditioner"
@@ -279,11 +275,7 @@
             packet[0x00] = 0xd0
             packet[0x01] = 0x07
         else:
-<<<<<<< HEAD
-            pass
-=======
             raise ValueError('unrecognized payload type: {}'.format(payload))
->>>>>>> e16fe18d
 
         response = self.send_packet(0x6a, packet)
         check_error(response[0x22:0x24])
@@ -311,17 +303,11 @@
                 cmnd_18 (int): unknown
         """
         payload = self._send_short_payload(1)
-<<<<<<< HEAD
-        assert(len(payload) == 32)
-        data = {}
-        data['state'] = True if (payload[0x14] & 0x20) == 0x20 else False
-=======
         if (len(payload) != 32):
             raise ValueError('unexpected payload size: {}'.format(len(payload)))
         
         data = {}
         data['state'] = payload[0x14] & 0x20 == 0x20
->>>>>>> e16fe18d
         data['target_temp'] = (payload[0x0c] >> 3) + 8 + (0.0 if ((payload[0xe] & 0b10000000) == 0) else 0.5)
 
         swing_v = payload[0x0c] & 0b111
@@ -373,11 +359,7 @@
         else:
             data['speed'] = 'unrecognized value'
 
-<<<<<<< HEAD
-        data['sleep'] = False if (payload[0x11] & 0b100 == 0b000) else True
-=======
         data['sleep'] = bool(payload[0x11] & 0b100)
->>>>>>> e16fe18d
         data['display'] = (payload[0x16] & 0x10 == 0x10)
         data['health'] = (payload[0x14] & 0b11 == 0b11)
         data['cmnd_0d_rmask'] = payload[0x0d] & 0xf
@@ -414,30 +396,6 @@
 
         return data
 
-<<<<<<< HEAD
-    def set_power(self, state):
-        self.set_advanced(state=state)
-    
-    def check_power(self):
-        return self.get_ac_info()['state']
-
-    def set_advanced(self,
-        state: bool = None,
-        mode: str = None,
-        target_temp: float = None,
-        speed: str = None,
-        swing_v: str = None,
-        swing_h: str = None,
-        sleep: bool = None,
-        display: bool = None,
-        health: bool = None,
-        cmnd_0d_rmask: int = 0b100,
-        cmnd_0e_rmask: int = 0b1101,
-        cmnd_18: int = 0b101,
-    ) -> bytes:
-        """Set paramaters of unit and return response.
-        If not all parameters are specificed, will try to derive from the unit's current state.
-=======
     def set_advanced(self,
         state: bool,
         mode: str,
@@ -454,7 +412,6 @@
         checksum_lbit: int
     ) -> bytes:
         """Set paramaters of unit and return response. All parameters need to be specified.
->>>>>>> e16fe18d
         
         Args:
             state (bool): power
@@ -469,10 +426,117 @@
             cmnd_0d_rmask (int): unknown
             cmnd_0e_rmask (int): unknown
             cmnd_18 (int): unknown
-<<<<<<< HEAD
+            checksum_lbit (int): subtracted from the left byte of the checksum
         """
         
-        received_state = self.get_state()
+        PREFIX = [0x19, 0x00, 0xbb, 0x00, 0x06, 0x80, 0x00, 0x00, 0x0f, 0x00, 0x01, 0x01] # 12B
+        MIDDLE = [0, 0, 0, 0, 0, 0, 0, 0, 0, 0, 0, 0, 0, 0, 0] # 13B + 2B checksum
+        SUFFIX = [0, 0, 0, 0, 0] # 5B
+        payload = PREFIX + MIDDLE + SUFFIX
+
+        assert ((target_temp >= 16) and (target_temp <= 32) and ((target_temp * 2) % 1 == 0))
+
+        if (swing_v == 'OFF'):
+            swing_L = 0b111
+        elif (swing_v == 'ON'):
+            swing_L = 0b000
+        else:
+            raise ValueError('unrecognized swing vertical value {}'.format(swing_v))
+
+        if (swing_h == 'OFF'):
+            swing_R = 0b111
+        elif (swing_h == 'ON'):
+            swing_R = 0b000
+        elif (swing_h >= 0 and swing_v <= 5):
+            swing_R = str(swing_v)
+        else:
+            raise ValueError('unrecognized swing horizontal value {}'.format(swing_h))
+
+        if (speed == 'low'):
+            speed_L, speed_R = 0x60, 0x00
+        elif (speed == 'mid'):
+            speed_L, speed_R = 0x40, 0x00
+        elif (speed  == 'high'):
+            speed_L, speed_R = 0x20, 0x00
+        elif (speed == 'mute'):
+            speed_L, speed_R = 0x40, 0x80
+            assert (mode == 'F')
+        elif (speed == 'turbo'):
+            speed_R = 0x40
+            speed_L = 0x20 # doesn't matter
+        elif (speed == 'auto'):
+            speed_L, speed_R = 0xa0, 0x00
+        else:
+            raise ValueError('unrecognized speed value: {}'.format(speed))
+
+        if (mode == 'auto'):
+            mode_1 = 0x00
+        elif (mode == 'cooling'):
+            mode_1 = 0x20
+        elif (mode == 'drying'):
+            mode_1 = 0x40
+            cmnd_0e_rmask = 0x16
+        elif (mode == 'heating'):
+            mode_1 = 0x80
+        elif (mode == 'fan'):
+            mode_1 = 0xc0
+            target_temp = 24.0
+            if speed == 'turbo':
+                raise ValueError('speed cannot be {} in fan mode'.format(speed))
+        else:
+            raise ValueError('unrecognized mode value: {}'.format(mode))
+
+        payload[0x0c] = ((int(target_temp) - 8 << 3) | swing_L)
+        payload[0x0d] = (int(swing_R) << 5) | cmnd_0d_rmask
+        payload[0x0e] = (0b10000000 if (target_temp % 1 == 0.5) else 0b0) | cmnd_0e_rmask
+        payload[0x0f] = speed_L
+        payload[0x10] = speed_R
+        payload[0x11] = mode_1 | (0b100 if sleep else 0b000)
+        # payload[0x12] = always 0x00
+        # payload[0x13] = always 0x00
+        payload[0x14] = (0b11 if health else 0b00) | (0b100000 if state else 0b000000)
+        # payload[0x15] = always 0x00
+        payload[0x16] = 0b10000 if display else 0b00000 # 0b_00 also changes
+        # payload[0x17] = always 0x00
+        payload[0x18] = cmnd_18
+        
+        # 0x19-0x1a - checksum
+        checksum = self._calculate_checksum(payload[:0x19]) # checksum=(payload[0x1a] << 8) + payload[0x19]
+        payload[0x19] = checksum[0] - checksum_lbit
+        payload[0x1a] = checksum[1]
+
+        response = self.send_packet(0x6a, bytearray(payload))
+        check_error(response[0x22:0x24])
+        response_payload = self._decode(response)
+        return response_payload
+
+    def set_partial(self,
+        state: bool = None,
+        mode: str = None,
+        target_temp: float = None,
+        speed: str = None,
+        swing_v: str = None,
+        swing_h: str = None,
+        sleep: bool = None,
+        display: bool = None,
+        health: bool = None,
+        cmnd_0d_rmask: int = 0b100,
+        cmnd_0e_rmask: int = 0b1101,
+        cmnd_18: int = 0b101,
+    ) -> bytes:
+        """Retrieves the current state and changes only the specified parameters.
+        
+        Uses `get_state` and `set_advanced` internally."""
+
+        try:
+            received_state = self.get_state()
+        except ValueError as e:
+            if str(e) == "unexpected payload size: 48":
+                # Occasionally you will get 48 byte payloads. Reading these isn't implemented yet but a retry should suffice.
+                received_state = self.get_state()
+            else:
+                raise
+
         args = {
             'state': state if state != None else received_state['state'],
             'mode': mode if mode != None else received_state['mode'],
@@ -488,103 +552,6 @@
             'cmnd_18': cmnd_18,
             'checksum_lbit': 0
         }
-        
-=======
-            checksum_lbit (int): subtracted from the left byte of the checksum
-        """
-        
->>>>>>> e16fe18d
-        PREFIX = [0x19, 0x00, 0xbb, 0x00, 0x06, 0x80, 0x00, 0x00, 0x0f, 0x00, 0x01, 0x01] # 12B
-        MIDDLE = [0, 0, 0, 0, 0, 0, 0, 0, 0, 0, 0, 0, 0, 0, 0] # 13B + 2B checksum
-        SUFFIX = [0, 0, 0, 0, 0] # 5B
-        payload = PREFIX + MIDDLE + SUFFIX
-
-<<<<<<< HEAD
-        assert ((args['target_temp'] >= 16) and (args['target_temp'] <= 32) and ((args['target_temp'] * 2) % 1 == 0))
-
-        if (args['swing_v'] == 'OFF'):
-            swing_L = 0b111
-        elif (args['swing_v'] == 'ON'):
-            swing_L = 0b000
-        else:
-            raise ValueError('unrecognized swing vertical value {}'.format(args['swing_v']))
-
-        if (args['swing_h'] == 'OFF'):
-            swing_R = 0b111
-        elif (args['swing_h'] == 'ON'):
-            swing_R = 0b000
-        elif (args['swing_h'] >= 0 and args['swing_v'] <= 5):
-            swing_R = str(args['swing_v'])
-        else:
-            raise ValueError('unrecognized swing horizontal value {}'.format(args['swing_h']))
-
-        if (args['speed'] == 'low'):
-            speed_L, speed_R = 0x60, 0x00
-        elif (args['speed'] == 'mid'):
-            speed_L, speed_R = 0x40, 0x00
-        elif (args['speed']  == 'high'):
-            speed_L, speed_R = 0x20, 0x00
-        elif (args['speed'] == 'mute'):
-            speed_L, speed_R = 0x40, 0x80
-            assert (args['mode'] == 'F')
-        elif (args['speed'] == 'turbo'):
-            speed_R = 0x40
-            speed_L = 0x20 # doesn't matter
-        elif (args['speed'] == 'auto'):
-=======
-        assert ((target_temp >= 16) and (target_temp <= 32) and ((target_temp * 2) % 1 == 0))
-
-        if (swing_v == 'OFF'):
-            swing_L = 0b111
-        elif (swing_v == 'ON'):
-            swing_L = 0b000
-        else:
-            raise ValueError('unrecognized swing vertical value {}'.format(swing_v))
-
-        if (swing_h == 'OFF'):
-            swing_R = 0b111
-        elif (swing_h == 'ON'):
-            swing_R = 0b000
-        elif (swing_h >= 0 and swing_v <= 5):
-            swing_R = str(swing_v)
-        else:
-            raise ValueError('unrecognized swing horizontal value {}'.format(swing_h))
-
-        if (speed == 'low'):
-            speed_L, speed_R = 0x60, 0x00
-        elif (speed == 'mid'):
-            speed_L, speed_R = 0x40, 0x00
-        elif (speed  == 'high'):
-            speed_L, speed_R = 0x20, 0x00
-        elif (speed == 'mute'):
-            speed_L, speed_R = 0x40, 0x80
-            assert (mode == 'F')
-        elif (speed == 'turbo'):
-            speed_R = 0x40
-            speed_L = 0x20 # doesn't matter
-        elif (speed == 'auto'):
->>>>>>> e16fe18d
-            speed_L, speed_R = 0xa0, 0x00
-        else:
-            raise ValueError('unrecognized speed value: {}'.format(speed))
-
-<<<<<<< HEAD
-        if (args['mode'] == 'auto'):
-            mode_1 = 0x00
-        elif (args['mode'] == 'cooling'):
-            mode_1 = 0x20
-        elif (args['mode'] == 'drying'):
-            mode_1 = 0x40
-            args['cmnd_0e_rmask'] = 0x16
-        elif (args['mode'] == 'heating'):
-            mode_1 = 0x80
-        elif (args['mode'] == 'fan'):
-            mode_1 = 0xc0
-            args['target_temp'] = 24.0
-            if args['speed'] == 'turbo':
-                raise ValueError('speed cannot be {} in fan mode'.format(args['speed']))
-        else:
-            raise ValueError('unrecognized mode value: {}'.format(mode))
 
         if (received_state['state'] == True):
             if (args['mode'] == 'heating' or args['mode'] == 'fan' or args['mode'] == 'drying'):
@@ -592,117 +559,4 @@
                 if (args['swing_h'] == 'ON'):
                     args['checksum_lbit'] = 0
 
-        payload[0x0c] = ((int(args['target_temp']) - 8 << 3) | swing_L)
-        payload[0x0d] = (int(swing_R) << 5) | args['cmnd_0d_rmask']
-        payload[0x0e] = (0b10000000 if (args['target_temp'] % 1 == 0.5) else 0b0) | args['cmnd_0e_rmask']
-        payload[0x0f] = speed_L
-        payload[0x10] = speed_R
-        payload[0x11] = mode_1 | (0b100 if args['sleep'] else 0b000)
-        # payload[0x12] = always 0x00
-        # payload[0x13] = always 0x00
-        payload[0x14] = (0b11 if args['health'] else 0b00) | (0b100000 if args['state'] else 0b000000)
-        # payload[0x15] = always 0x00
-        payload[0x16] = 0b10000 if args['display'] else 0b00000 # 0b_00 also changes
-        # payload[0x17] = always 0x00
-        payload[0x18] = args['cmnd_18']
-        
-        # 0x19-0x1a - checksum
-        checksum = self._calculate_checksum(payload[:0x19]) # checksum=(payload[0x1a] << 8) + payload[0x19]
-        payload[0x19] = checksum[0] - args['checksum_lbit']
-=======
-        if (mode == 'auto'):
-            mode_1 = 0x00
-        elif (mode == 'cooling'):
-            mode_1 = 0x20
-        elif (mode == 'drying'):
-            mode_1 = 0x40
-            cmnd_0e_rmask = 0x16
-        elif (mode == 'heating'):
-            mode_1 = 0x80
-        elif (mode == 'fan'):
-            mode_1 = 0xc0
-            target_temp = 24.0
-            if speed == 'turbo':
-                raise ValueError('speed cannot be {} in fan mode'.format(speed))
-        else:
-            raise ValueError('unrecognized mode value: {}'.format(mode))
-
-        payload[0x0c] = ((int(target_temp) - 8 << 3) | swing_L)
-        payload[0x0d] = (int(swing_R) << 5) | cmnd_0d_rmask
-        payload[0x0e] = (0b10000000 if (target_temp % 1 == 0.5) else 0b0) | cmnd_0e_rmask
-        payload[0x0f] = speed_L
-        payload[0x10] = speed_R
-        payload[0x11] = mode_1 | (0b100 if sleep else 0b000)
-        # payload[0x12] = always 0x00
-        # payload[0x13] = always 0x00
-        payload[0x14] = (0b11 if health else 0b00) | (0b100000 if state else 0b000000)
-        # payload[0x15] = always 0x00
-        payload[0x16] = 0b10000 if display else 0b00000 # 0b_00 also changes
-        # payload[0x17] = always 0x00
-        payload[0x18] = cmnd_18
-        
-        # 0x19-0x1a - checksum
-        checksum = self._calculate_checksum(payload[:0x19]) # checksum=(payload[0x1a] << 8) + payload[0x19]
-        payload[0x19] = checksum[0] - checksum_lbit
->>>>>>> e16fe18d
-        payload[0x1a] = checksum[1]
-
-        response = self.send_packet(0x6a, bytearray(payload))
-        check_error(response[0x22:0x24])
-        response_payload = self._decode(response)
-<<<<<<< HEAD
-        return response_payload
-=======
-        return response_payload
-
-    def set_partial(self,
-        state: bool = None,
-        mode: str = None,
-        target_temp: float = None,
-        speed: str = None,
-        swing_v: str = None,
-        swing_h: str = None,
-        sleep: bool = None,
-        display: bool = None,
-        health: bool = None,
-        cmnd_0d_rmask: int = 0b100,
-        cmnd_0e_rmask: int = 0b1101,
-        cmnd_18: int = 0b101,
-    ) -> bytes:
-        """Retrieves the current state and changes only the specified parameters.
-        
-        Uses `get_state` and `set_advanced` internally."""
-
-        try:
-            received_state = self.get_state()
-        except ValueError as e:
-            if str(e) == "unexpected payload size: 48":
-                # Occasionally you will get 48 byte payloads. Reading these isn't implemented yet but a retry should suffice.
-                received_state = self.get_state()
-            else:
-                raise
-
-        args = {
-            'state': state if state != None else received_state['state'],
-            'mode': mode if mode != None else received_state['mode'],
-            'target_temp': target_temp if target_temp != None else received_state['target_temp'],
-            'speed': speed if speed != None else received_state['speed'],
-            'swing_v': swing_v if swing_v != None else received_state['swing_v'],
-            'swing_h': swing_h if swing_h != None else received_state['swing_h'],
-            'sleep': sleep if sleep != None else received_state['sleep'],
-            'display': display if display != None else received_state['display'],
-            'health': health if health != None else received_state['health'],
-            'cmnd_0d_rmask': cmnd_0d_rmask,
-            'cmnd_0e_rmask': cmnd_0e_rmask,
-            'cmnd_18': cmnd_18,
-            'checksum_lbit': 0
-        }
-
-        if (received_state['state'] == True):
-            if (args['mode'] == 'heating' or args['mode'] == 'fan' or args['mode'] == 'drying'):
-                args['checksum_lbit'] = 1
-                if (args['swing_h'] == 'ON'):
-                    args['checksum_lbit'] = 0
-
-        return self.set_advanced(**args)
->>>>>>> e16fe18d
+        return self.set_advanced(**args)