#!/usr/bin/env python
# -*- coding: utf-8 -*-


from setuptools import setup, find_packages


<<<<<<< HEAD
version = "0.15.0"
=======
version = '0.16.0'
>>>>>>> 75e483c9

setup(
    name="broadlink",
    version=version,
    author="Matthew Garrett",
    author_email="mjg59@srcf.ucam.org",
    url="http://github.com/mjg59/python-broadlink",
    packages=find_packages(),
    scripts=[],
    install_requires=["cryptography>=2.1.1"],
    description="Python API for controlling Broadlink IR controllers",
    classifiers=[
        "Development Status :: 4 - Beta",
        "Intended Audience :: Developers",
        "License :: OSI Approved :: MIT License",
        "Operating System :: OS Independent",
        "Programming Language :: Python",
    ],
    include_package_data=True,
    zip_safe=False,
)<|MERGE_RESOLUTION|>--- conflicted
+++ resolved
@@ -5,11 +5,7 @@
 from setuptools import setup, find_packages
 
 
-<<<<<<< HEAD
-version = "0.15.0"
-=======
 version = '0.16.0'
->>>>>>> 75e483c9
 
 setup(
     name="broadlink",
